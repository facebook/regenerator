{
  "name": "regenerator-transform",
  "author": "Ben Newman <bn@cs.stanford.edu>",
  "description": "Explode async and generator functions into a state machine.",
  "version": "0.13.3",
  "main": "lib/index.js",
  "keywords": [
    "regenerator",
    "runtime",
    "generator",
    "async"
  ],
  "repository": {
    "type": "git",
    "url": "https://github.com/facebook/regenerator/tree/master/packages/regenerator-transform"
  },
  "license": "MIT",
  "scripts": {
    "prepublish": "babel src/ --out-dir lib/"
  },
  "babel": {
    "presets": [
      [
        "@babel/preset-env",
        {
          "loose": true
        }
      ]
    ]
  },
  "dependencies": {
    "private": "^0.1.6"
  },
  "devDependencies": {
<<<<<<< HEAD
    "@babel/cli": "^7.0.0-rc.3",
    "@babel/core": "^7.0.0-rc.3",
    "@babel/preset-env": "^7.0.0-beta.51"
=======
    "@babel/cli": "^7.1.5",
    "@babel/core": "^7.1.6",
    "@babel/preset-env": "^7.1.6"
>>>>>>> 0a0904e8
  }
}<|MERGE_RESOLUTION|>--- conflicted
+++ resolved
@@ -32,14 +32,8 @@
     "private": "^0.1.6"
   },
   "devDependencies": {
-<<<<<<< HEAD
-    "@babel/cli": "^7.0.0-rc.3",
-    "@babel/core": "^7.0.0-rc.3",
-    "@babel/preset-env": "^7.0.0-beta.51"
-=======
     "@babel/cli": "^7.1.5",
     "@babel/core": "^7.1.6",
     "@babel/preset-env": "^7.1.6"
->>>>>>> 0a0904e8
   }
 }